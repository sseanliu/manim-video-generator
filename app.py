--- conflicted
+++ resolved
@@ -175,13 +175,9 @@
 
     Returns ``None`` if code generation fails."""
     if not gemini_model_manim:
-<<<<<<< HEAD
-        app.logger.error("Gemini Manim model not initialized. Skipping code generation.")
-=======
-        app.logger.error(
-            "Gemini Manim model not initialized. Skipping video generation.")
->>>>>>> d380195b
-        return None
+    app.logger.error(
+        "Gemini Manim model not initialized. Skipping video generation.")
+    return None
 
     prompt = generate_manim_prompt(concept) # Your existing detailed prompt for Manim
     app.logger.info(f"Attempting to generate Manim code via Gemini for concept: {concept}")
@@ -208,28 +204,14 @@
         if manim_code.endswith("```"):
             manim_code = manim_code[:-len("```")].strip()
         
-<<<<<<< HEAD
         if not ("class MainScene(Scene):" in manim_code or "class MainScene(ThreeDScene):" in manim_code):
-            app.logger.error(f"Gemini generated Manim code for '{concept}' does not appear valid (missing MainScene).")
-=======
-        if not (
-            "class MainScene(Scene):" in manim_code or
-            "class MainScene(ThreeDScene):" in manim_code
-        ):
-            app.logger.error(
-                f"Gemini generated Manim code for '{concept}' does not appear valid (missing MainScene). Received: {manim_code[:300]}")
->>>>>>> d380195b
-            return None
-
+          app.logger.error(f"Gemini generated Manim code for '{concept}' does not appear valid (missing MainScene).")
+          return None
+    
         app.logger.info(f"Gemini AI Manim code for '{concept}' generated successfully.")
         return manim_code
     except Exception as e:
-<<<<<<< HEAD
         app.logger.error(f"Error during Gemini AI Manim code generation for '{concept}': {str(e)}")
-=======
-        app.logger.error(
-            f"Error during Gemini AI Manim code generation for '{concept}': {str(e)}")
->>>>>>> d380195b
         return None
 
 def select_template(concept):
@@ -1018,11 +1000,7 @@
             manim_code = select_template(concept.lower())
         except Exception as template_error:
             logger.error(f'Template selection error: {str(template_error)}')
-<<<<<<< HEAD
             return None
-=======
-            manim_code = None
->>>>>>> d380195b
         
         if not manim_code:
             return None
