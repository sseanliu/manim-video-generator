--- conflicted
+++ resolved
@@ -175,13 +175,8 @@
 
     Returns ``None`` if code generation fails."""
     if not gemini_model_manim:
-<<<<<<< HEAD
-        app.logger.error("Gemini Manim model not initialized. Skipping generation.")
-=======
-        app.logger.error(
-            "Gemini Manim model not initialized. Skipping video generation.")
->>>>>>> 59b79ff7
-        return None
+      app.logger.error("Gemini Manim model not initialized. Skipping video generation.")
+      return None
 
     prompt = generate_manim_prompt(concept) # Your existing detailed prompt for Manim
     app.logger.info("Attempting to generate Manim code via Gemini for concept: %s", concept)
@@ -209,24 +204,15 @@
             manim_code = manim_code[:-len("```")].strip()
         
         if not ("class MainScene(Scene):" in manim_code or "class MainScene(ThreeDScene):" in manim_code):
-<<<<<<< HEAD
-            app.logger.error(f"Gemini generated Manim code for '{concept}' does not appear valid (missing MainScene). Skipping generation. Received: {manim_code[:300]}")
-            return None
-
-        app.logger.info(f"Gemini AI Manim code for '{concept}' generated successfully.")
-        return manim_code
-    except Exception as e:
-        app.logger.error(f"Error during Gemini AI Manim code generation for '{concept}': {str(e)}")
-=======
-          app.logger.error("Gemini generated Manim code for '%s' does not appear valid (missing MainScene).", concept)
-          return None
-    
+        app.logger.error("Gemini generated Manim code for '%s' does not appear valid (missing MainScene).", concept)
+        return None
+
         app.logger.info("Gemini AI Manim code for '%s' generated successfully.", concept)
         return manim_code
-    except Exception as e:
+        except Exception as e:
         app.logger.error("Error during Gemini AI Manim code generation for '%s': %s", concept, str(e))
->>>>>>> 59b79ff7
         return None
+
 
 def select_template(concept):
     app.logger.info("Defaulting to AI (Gemini) Manim code generation for %r", concept)
@@ -1013,13 +999,9 @@
         try:
             manim_code = select_template(concept.lower())
         except Exception as template_error:
-<<<<<<< HEAD
-            logger.error(f'Template selection error: {str(template_error)}')
-            manim_code = None
-=======
-            logger.error('Template selection error: %s', str(template_error))
-            return None
->>>>>>> 59b79ff7
+        logger.error('Template selection error: %s', str(template_error))
+        return None
+
         
         if not manim_code:
             return None
